--------------------------------------------------------------------------------
-- | This module provides a Heist frontend for the digestive-functors library.
--
-- Disclaimer: this documentation requires very basic familiarity with
-- digestive-functors. You might want to take a quick look at this tutorial
-- first:
--
-- <https://github.com/jaspervdj/digestive-functors/blob/master/examples/tutorial.lhs>
--
-- This module exports the functions 'digestiveSplices' and
-- 'bindDigestiveSplices', and most users will not require anything else.
--
-- These splices are used to create HTML for different form elements. This way,
-- the developer doesn't have to care about setting e.g. the previous values in
-- a text field when something goes wrong.
--
-- For documentation on the different splices, see the different functions
-- exported by this module. All splices have the same name as given in
-- 'digestiveSplices'.
--
-- You can give arbitrary attributes to most of the elements (i.e. where it
-- makes sense). This means you can do e.g.:
--
-- > <dfInputTextArea ref="description" cols="20" rows="3" />
{-# LANGUAGE OverloadedStrings #-}
module Text.Digestive.Heist
    ( -- * Core methods
      digestiveSplices
    , bindDigestiveSplices

      -- * Main splices
    , dfInput
    , dfInputList
    , dfInputText
    , dfInputTextArea
    , dfInputPassword
    , dfInputHidden
    , dfInputSelect
    , dfInputSelectGroup
    , dfInputRadio
    , dfInputCheckbox
    , dfInputSubmit
    , dfLabel
    , dfForm
    , dfErrorList
    , dfChildErrorList
    , dfSubView

      -- * Utility splices
    , dfIfChildErrors
    ) where


--------------------------------------------------------------------------------
import           Control.Monad         (liftM, mplus)
import           Control.Monad.Trans
import           Data.Function         (on)
import           Data.List             (unionBy)
import           Data.Maybe            (fromMaybe)
import           Data.Monoid           (mappend)
import           Data.Text             (Text)
import qualified Data.Text             as T
import           Heist
import           Heist.Interpreted
import qualified Text.XmlHtml          as X


--------------------------------------------------------------------------------
import           Text.Digestive.Form.List
import           Text.Digestive.View


--------------------------------------------------------------------------------
bindDigestiveSplices :: MonadIO m => View Text -> HeistState m -> HeistState m
bindDigestiveSplices = bindSplices . digestiveSplices


--------------------------------------------------------------------------------
digestiveSplices :: MonadIO m => View Text -> [(Text, Splice m)]
digestiveSplices view =
    [ ("dfInput",            dfInput view)
    , ("dfInputList",        dfInputList view)
    , ("dfInputText",        dfInputText view)
    , ("dfInputTextArea",    dfInputTextArea view)
    , ("dfInputPassword",    dfInputPassword view)
    , ("dfInputHidden",      dfInputHidden view)
    , ("dfInputSelect",      dfInputSelect view)
    , ("dfInputSelectGroup", dfInputSelectGroup view)
    , ("dfInputRadio",       dfInputRadio view)
    , ("dfInputCheckbox",    dfInputCheckbox view)
    , ("dfInputFile",        dfInputFile view)
    , ("dfInputSubmit",      dfInputSubmit view)
    , ("dfLabel",            dfLabel view)
    , ("dfForm",             dfForm view)
    , ("dfErrorList",        dfErrorList view)
    , ("dfChildErrorList",   dfChildErrorList view)
    , ("dfSubView",          dfSubView view)
    , ("dfIfChildErrors",    dfIfChildErrors view)
    ]


--------------------------------------------------------------------------------
attr :: Bool -> (Text, Text) -> [(Text, Text)] -> [(Text, Text)]
attr False _ = id
attr True  a = (a :)


--------------------------------------------------------------------------------
makeElement :: Text -> [X.Node] -> [(Text, Text)] -> [X.Node]
makeElement name nodes = return . flip (X.Element name) nodes


--------------------------------------------------------------------------------
getRefAttributes :: Monad m
                 => Maybe Text                       -- ^ Optional default ref
                 -> HeistT m m (Text, [(Text, Text)])  -- ^ (Ref, other attrs)
getRefAttributes defaultRef = do
    node <- getParamNode
    return $ case node of
        X.Element _ as _ ->
            let ref = fromMaybe (error $ show node ++ ": missing ref") $
                        lookup "ref" as `mplus` defaultRef
            in (ref, filter ((/= "ref") . fst) as)
        _                -> (error "Wrong type of node!", [])


--------------------------------------------------------------------------------
getContent :: Monad m => HeistT m m [X.Node]
getContent = liftM X.childNodes getParamNode


--------------------------------------------------------------------------------
-- | Does not override existing attributes
addAttrs :: [(Text, Text)]  -- ^ Original attributes
         -> [(Text, Text)]  -- ^ Attributes to add
         -> [(Text, Text)]  -- ^ Resulting attributes
addAttrs = unionBy (on (==) fst)


--------------------------------------------------------------------------------
-- | 
setDisabled :: Text -> View v -> [(Text, Text)] -> [(Text, Text)]
setDisabled ref view = if viewDisabled ref view then (("disabled",""):) else id


--------------------------------------------------------------------------------
-- | Generate an input field with a supplied type. Example:
--
-- > <dfInput type="date" ref="date" />
dfInput :: Monad m => View v -> Splice m
dfInput view = do
    (ref, attrs) <- getRefAttributes Nothing
    let ref'  = absoluteRef ref view
        value = fieldInputText ref view
    return $ makeElement "input" [] $ addAttrs attrs $ setDisabled ref view
        [("id", ref'), ("name", ref'), ("value", value)]


--------------------------------------------------------------------------------
-- | Generate a text input field. Example:
--
-- > <dfInputText ref="user.name" />
dfInputText :: Monad m => View v -> Splice m
dfInputText view = do
    (ref, attrs) <- getRefAttributes Nothing
    let ref'  = absoluteRef ref view
        value = fieldInputText ref view
    return $ makeElement "input" [] $ addAttrs attrs $ setDisabled ref view
        [("type", "text"), ("id", ref'), ("name", ref'), ("value", value)]


--------------------------------------------------------------------------------
-- | Generate a text area. Example:
--
-- > <dfInputTextArea ref="user.about" />
dfInputTextArea :: Monad m => View v -> Splice m
dfInputTextArea view = do
    (ref, attrs) <- getRefAttributes Nothing
    let ref'  = absoluteRef ref view
        value = fieldInputText ref view
    return $ makeElement "textarea" [X.TextNode value] $ addAttrs attrs $
        setDisabled ref view [("id", ref'), ("name", ref')]


--------------------------------------------------------------------------------
-- | Generate a password field. Example:
--
-- > <dfInputPassword ref="user.password" />
dfInputPassword :: Monad m => View v -> Splice m
dfInputPassword view = do
    (ref, attrs) <- getRefAttributes Nothing
    let ref'  = absoluteRef ref view
        value = fieldInputText ref view
    return $ makeElement "input" [] $ addAttrs attrs $ setDisabled ref view
        [("type", "password"), ("id", ref'), ("name", ref'), ("value", value)]


--------------------------------------------------------------------------------
-- | Generate a hidden input field. Example:
--
-- > <dfInputHidden ref="user.forgery" />
dfInputHidden :: Monad m => View v -> Splice m
dfInputHidden view = do
    (ref, attrs) <- getRefAttributes Nothing
    let ref'  = absoluteRef ref view
        value = fieldInputText ref view
    return $ makeElement "input" [] $ addAttrs attrs $ setDisabled ref view
        [("type", "hidden"), ("id", ref'), ("name", ref'), ("value", value)]


--------------------------------------------------------------------------------
-- | Generate a select button (also known as a combo box). Example:
--
-- > <dfInputSelect ref="user.sex" />
dfInputSelect :: Monad m => View Text -> Splice m
dfInputSelect view = do
    (ref, attrs) <- getRefAttributes Nothing
    let ref'     = absoluteRef ref view
        choices  = fieldInputChoice ref view
        kids     = map makeOption choices
        value i  = ref' `mappend` "." `mappend` i

        makeOption (i, c, sel) = X.Element "option"
            (attr sel ("selected", "selected") [("value", value i)])
            [X.TextNode c]

    return $ makeElement "select" kids $ addAttrs attrs $ setDisabled ref view
        [("id", ref'), ("name", ref')]


--------------------------------------------------------------------------------
-- | Generate a select button (also known as a combo box). Example:
--
-- > <dfInputSelectGroup ref="user.sex" />
dfInputSelectGroup :: Monad m => View Text -> Splice m
dfInputSelectGroup view = do
    (ref, attrs) <- getRefAttributes Nothing
    let ref'     = absoluteRef ref view
        choices  = fieldInputChoiceGroup ref view
        kids     = map makeGroup choices
        value i  = ref' `mappend` "." `mappend` i

        makeGroup (name, options) = X.Element "optgroup"
            [("label", name)] $ map makeOption options
        makeOption (i, c, sel) = X.Element "option"
            (attr sel ("selected", "selected") [("value", value i)])
            [X.TextNode c]

    return $ makeElement "select" kids $ addAttrs attrs $ setDisabled ref view
        [("id", ref'), ("name", ref')]


--------------------------------------------------------------------------------
-- | Generate a number of radio buttons. Example:
--
-- > <dfInputRadio ref="user.sex" />
dfInputRadio :: Monad m => View Text -> Splice m
dfInputRadio view = do
    (ref, attrs) <- getRefAttributes Nothing

    let ref'     = absoluteRef ref view
        choices  = fieldInputChoice ref view
        kids     = concatMap makeOption choices
        value i  = ref' `mappend` "." `mappend` i

        makeOption (i, c, sel) =
<<<<<<< HEAD
            [ X.Element "label" [("for", value i)]
              [ X.Element "input"
                  (attr sel ("checked", "checked") $ addAttrs attrs
                      [ ("type", "radio"), ("value", value i)
                      , ("id", value i), ("name", ref')
                      ]) []
              , X.TextNode c]
=======
            [ X.Element "input"
                (attr sel ("checked", "checked") $ addAttrs attrs $
                    setDisabled ref view
                    [ ("type", "radio"), ("value", value i)
                    , ("id", value i), ("name", ref')
                    ]) []
            , X.Element "label" [("for", value i)] [X.TextNode c]
>>>>>>> c653db4a
            ]

    return kids


--------------------------------------------------------------------------------
-- | Generate a checkbox. Example:
--
-- > <dfInputCheckbox ref="user.married" />
dfInputCheckbox :: Monad m => View Text -> Splice m
dfInputCheckbox view = do
    (ref, attrs) <- getRefAttributes Nothing
    let ref'  = absoluteRef ref view
        value = fieldInputBool ref view
    return $ makeElement "input" [] $ addAttrs attrs $
        attr value ("checked", "checked") $ setDisabled ref view
        [("type", "checkbox"), ("id", ref'), ("name", ref')]


--------------------------------------------------------------------------------
-- | Generate a file upload element. Example:
--
-- > <dfInputFile ref="user.avatar" />
dfInputFile :: Monad m => View Text -> Splice m
dfInputFile view = do
    (ref, attrs) <- getRefAttributes Nothing
    let ref'  = absoluteRef ref view
        value = maybe "" T.pack $ fieldInputFile ref view
    return $ makeElement "input" [] $ addAttrs attrs $ setDisabled ref view
        [("type", "file"), ("id", ref'), ("name", ref'), ("value", value)]


--------------------------------------------------------------------------------
-- | Generate a submit button. Example:
--
-- > <dfInputSubmit />
dfInputSubmit :: Monad m => View v -> Splice m
dfInputSubmit _ = do
    (_, attrs) <- getRefAttributes Nothing
    return $ makeElement "input" [] $ addAttrs attrs [("type", "submit")]


--------------------------------------------------------------------------------
-- | Generate a label for a field. Example:
--
-- > <dfLabel ref="user.married">Married: </dfLabel>
-- > <dfInputCheckbox ref="user.married" />
dfLabel :: Monad m => View v -> Splice m
dfLabel view = do
    (ref, attrs) <- getRefAttributes Nothing
    content      <- getContent
    let ref' = absoluteRef ref view
    return $ makeElement "label" content $ addAttrs attrs [("for", ref')]


--------------------------------------------------------------------------------
-- | Generate a form tag with the @method@ attribute set to @POST@ and
-- the @enctype@ set to the right value (depending on the form).
-- Custom @method@ or @enctype@ attributes would override this
-- behavior. Example:
--
-- > <dfForm action="/users/new">
-- >     <dfInputText ... />
-- >     ...
-- >     <dfInputSubmit />
-- > </dfForm>
dfForm :: Monad m => View v -> Splice m
dfForm view = do
    (_, attrs) <- getRefAttributes Nothing
    content    <- getContent
    return $ makeElement "form" content $ addAttrs attrs
        [ ("method", "POST")
        , ("enctype", T.pack (show $ viewEncType view))
        ]


--------------------------------------------------------------------------------
errorList :: [Text] -> [(Text, Text)] -> [X.Node]
errorList []   _     = []
errorList errs attrs = [X.Element "ul" attrs $ map makeError errs]
  where
    makeError e = X.Element "li" [] [X.TextNode e]


--------------------------------------------------------------------------------
-- | Display the list of errors for a certain field. Example:
--
-- > <dfErrorList ref="user.name" />
-- > <dfInputText ref="user.name" />
dfErrorList :: Monad m => View Text -> Splice m
dfErrorList view = do
    (ref, attrs) <- getRefAttributes Nothing
    return $ errorList (errors ref view) attrs


--------------------------------------------------------------------------------
-- | Display the list of errors for a certain form and all forms below it. E.g.,
-- if there is a subform called @\"user\"@:
--
-- > <dfChildErrorList ref="user" />
--
-- Or display /all/ errors for the form:
--
-- > <dfChildErrorList ref="" />
--
-- Which is more conveniently written as:
--
-- > <dfChildErrorList />
dfChildErrorList :: Monad m => View Text -> Splice m
dfChildErrorList view = do
    (ref, attrs) <- getRefAttributes $ Just ""
    return $ errorList (childErrors ref view) attrs


--------------------------------------------------------------------------------
-- | This splice allows reuse of templates by selecting some child of a form
-- tree. While this may sound complicated, it's pretty straightforward and
-- practical. Suppose we have:
--
-- > <dfInputText ref="user.name" />
-- > <dfInputText ref="user.password" />
-- >
-- > <dfInputTextArea ref="comment.body" />
--
-- You may want to abstract the @\"user\"@ parts in some other template so you
-- Don't Repeat Yourself (TM). If you create a template called @\"user-form\"@
-- with the following contents:
--
-- > <dfInputText ref="name" />
-- > <dfInputText ref="password" />
--
-- You will be able to use:
--
-- > <dfSubView ref="user">
-- >     <apply template="user-form" />
-- > </dfSubView>
-- >
-- > <dfInputTextArea ref="comment.body" />
dfSubView :: MonadIO m => View Text -> Splice m
dfSubView view = do
    (ref, _) <- getRefAttributes Nothing
    let view' = subView ref view
    nodes <- localHS (bindDigestiveSplices view') runChildren
    return nodes


disableOnclick :: Text -> View v -> [(Text, Text)] -> [(Text, Text)]
disableOnclick ref view =
    if viewDisabled ref view then const [("disabled","")] else id


--------------------------------------------------------------------------------
-- | This splice allows variable length lists.  It binds several attribute
-- splices providing functionality for dynamically manipulating the list.  The
-- following descriptions will use the example of a form named \"foo\" with a
-- list subform named \"items\".
--
-- Splices:
--   dfListItem - This tag must surround the markup for a single list item.
--     It surrounds all of its children with a div with id \"foo.items\" and
--     class \"inputList\".
-- 
-- Attribute Splices:
--   itemAttrs - Attribute you should use on div, span, etc that surrounds all
--     the markup for a single list item.  This splice expands to an id of
--     \"foo.items.ix\" (where ix is the index of the current item) and a
--     class of \"inputListItem\".
--   addControl - Use this attribute on the tag you use to define a control
--     for adding elements to the list (usually a button or anchor).  It adds
--     an onclick attribute that calls a javascript function addInputListItem.
--   removeControl - Use this attribute on the control for removing individual
--     items.  It adds an onclick attribute that calls removeInputListItem.
dfInputList :: MonadIO m => View Text -> Splice m
dfInputList view = do
    (ref, _) <- getRefAttributes Nothing
    let listRef = absoluteRef ref view
        listAttrs =
            [ ("id", listRef)
            , ("class", "inputList")
            ]
        addControl _ = return $ disableOnclick ref view
            [ ("onclick", T.concat [ "addInputListItem(this, '"
                                   , listRef
                                   , "'); return false;"] ) ]
        removeControl _ = return $ disableOnclick ref view
            [ ("onclick", T.concat [ "removeInputListItem(this, '"
                                   , listRef
                                   , "'); return false;"] ) ]
        itemAttrs v _ = return
            [ ("id", T.concat [listRef, ".", last $ "0" : viewContext v])
            , ("class", T.append listRef ".inputListItem")
            ]
        templateAttrs v _ = return
            [ ("id", T.concat [listRef, ".", last $ "-1" : viewContext v])
            , ("class", T.append listRef ".inputListTemplate")
            , ("style", "display: none;")
            ]
        items = listSubViews ref view
        f attrs v = localHS (bindAttributeSplices [("itemAttrs", attrs v)] .
                       bindDigestiveSplices v) runChildren
        dfListItem = do
            template <- f templateAttrs (makeListSubView ref (-1) view)
            res <- mapSplices (f itemAttrs) items
            return $ template ++ res
        attrSplices = [ ("addControl", addControl)
                      , ("removeControl", removeControl)
                      ]
    nodes <- localHS (bindSplices [("dfListItem", dfListItem)] .
                      bindAttributeSplices attrSplices) runChildren
    let indices = [X.Element "input"
                    [ ("type", "hidden")
                    , ("name", T.intercalate "." [listRef, indicesRef])
                    , ("value", T.intercalate "," $ map
                        (last . ("0":) . viewContext) items)
                    ] []
                  ]
    return [X.Element "div" listAttrs (indices ++ nodes)]


--------------------------------------------------------------------------------
-- | Render some content only if there are any errors. This is useful for markup
-- purposes.
--
-- > <dfIfChildErrors ref="user">
-- >     Content to be rendered if there are any errors...
-- > </dfIfChildErrors>
--
-- The @ref@ attribute can be omitted if you want to check the entire form.
dfIfChildErrors :: Monad m => View v -> Splice m
dfIfChildErrors view = do
    (ref, _) <- getRefAttributes $ Just ""
    if null (childErrors ref view)
        then return []
        else runChildren<|MERGE_RESOLUTION|>--- conflicted
+++ resolved
@@ -264,7 +264,6 @@
         value i  = ref' `mappend` "." `mappend` i
 
         makeOption (i, c, sel) =
-<<<<<<< HEAD
             [ X.Element "label" [("for", value i)]
               [ X.Element "input"
                   (attr sel ("checked", "checked") $ addAttrs attrs
@@ -272,15 +271,6 @@
                       , ("id", value i), ("name", ref')
                       ]) []
               , X.TextNode c]
-=======
-            [ X.Element "input"
-                (attr sel ("checked", "checked") $ addAttrs attrs $
-                    setDisabled ref view
-                    [ ("type", "radio"), ("value", value i)
-                    , ("id", value i), ("name", ref')
-                    ]) []
-            , X.Element "label" [("for", value i)] [X.TextNode c]
->>>>>>> c653db4a
             ]
 
     return kids
